--- conflicted
+++ resolved
@@ -278,21 +278,12 @@
 }
 
 // 新增一个实例
-<<<<<<< HEAD
-func createCommonInstance(t *testing.T, apiService *api.Service, id int) (
-	*api.Instance, *api.Instance) {
-	instanceReq := &api.Instance{
-		ServiceToken: utils.NewStringValue(apiService.GetToken().GetValue()),
-		Service:      utils.NewStringValue(apiService.GetName().GetValue()),
-		Namespace:    utils.NewStringValue(apiService.GetNamespace().GetValue()),
-=======
 func createCommonInstance(t *testing.T, svc *api.Service, id int) (
 	*api.Instance, *api.Instance) {
 	instanceReq := &api.Instance{
 		ServiceToken: utils.NewStringValue(svc.GetToken().GetValue()),
 		Service:      utils.NewStringValue(svc.GetName().GetValue()),
 		Namespace:    utils.NewStringValue(svc.GetNamespace().GetValue()),
->>>>>>> 908b57bf
 		VpcId:        utils.NewStringValue(fmt.Sprintf("vpcid-%d", id)),
 		Host:         utils.NewStringValue(fmt.Sprintf("9.9.9.%d", id)),
 		Port:         utils.NewUInt32Value(8000 + uint32(id)),
