--- conflicted
+++ resolved
@@ -615,7 +615,119 @@
     PRIMARY KEY (`service_id`)
 ) ENGINE = InnoDB DEFAULT CHARSET = utf8 COLLATE = utf8_bin;
 
-<<<<<<< HEAD
+-- --------------------------------------------------------
+--
+-- Table structure `config_file`
+--
+CREATE TABLE `config_file` (
+    `id`          bigint unsigned NOT NULL AUTO_INCREMENT COMMENT '主键',
+    `namespace`   varchar(64) COLLATE utf8_bin  NOT NULL COMMENT '所属的namespace',
+    `group`       varchar(128) COLLATE utf8_bin NOT NULL DEFAULT '' COMMENT '所属的文件组',
+    `name`        varchar(128) COLLATE utf8_bin NOT NULL COMMENT '配置文件名',
+    `content`     longtext COLLATE utf8_bin     NOT NULL COMMENT '文件内容',
+    `format`      varchar(16) COLLATE utf8_bin           DEFAULT 'text' COMMENT '文件格式，枚举值',
+    `comment`     varchar(512) COLLATE utf8_bin          DEFAULT NULL COMMENT '备注信息',
+    `flag`        tinyint(4) NOT NULL DEFAULT '0' COMMENT '软删除标记位',
+    `create_time` timestamp                     NOT NULL DEFAULT CURRENT_TIMESTAMP COMMENT '创建时间',
+    `create_by`   varchar(32) COLLATE utf8_bin           DEFAULT NULL COMMENT '创建人',
+    `modify_time` timestamp                     NOT NULL DEFAULT CURRENT_TIMESTAMP ON UPDATE CURRENT_TIMESTAMP COMMENT '最后更新时间',
+    `modify_by`   varchar(32) COLLATE utf8_bin           DEFAULT NULL COMMENT '最后更新人',
+    PRIMARY KEY (`id`),
+    UNIQUE KEY `uk_file` (`namespace`,`group`,`name`)
+) ENGINE=InnoDB AUTO_INCREMENT=1 DEFAULT CHARSET=utf8 COLLATE=utf8_bin COMMENT='配置文件表';
+
+-- --------------------------------------------------------
+--
+-- Table structure `config_file_group`
+--
+CREATE TABLE `config_file_group`(
+    `id`          bigint unsigned NOT NULL AUTO_INCREMENT COMMENT '主键',
+    `name`        varchar(128) COLLATE utf8_bin NOT NULL COMMENT '配置文件分组名',
+    `namespace`   varchar(64) COLLATE utf8_bin  NOT NULL COMMENT '所属的namespace',
+    `comment`     varchar(512) COLLATE utf8_bin          DEFAULT NULL COMMENT '备注信息',
+    `owner`       varchar(1024) COLLATE utf8_bin DEFAULT NULL COMMENT '负责人',
+    `create_time` timestamp                     NOT NULL DEFAULT CURRENT_TIMESTAMP COMMENT '创建时间',
+    `create_by`   varchar(32) COLLATE utf8_bin           DEFAULT NULL COMMENT '创建人',
+    `modify_time` timestamp                     NOT NULL DEFAULT CURRENT_TIMESTAMP ON UPDATE CURRENT_TIMESTAMP COMMENT '最后更新时间',
+    `modify_by`   varchar(32) COLLATE utf8_bin           DEFAULT NULL COMMENT '最后更新人',
+    PRIMARY KEY (`id`),
+    UNIQUE KEY `uk_name` (`namespace`,`name`)
+) ENGINE=InnoDB AUTO_INCREMENT=1 DEFAULT CHARSET=utf8 COLLATE=utf8_bin COMMENT='配置文件组表';
+
+-- --------------------------------------------------------
+--
+-- Table structure `config_file_release`
+--
+CREATE TABLE `config_file_release`(
+    `id`          bigint unsigned NOT NULL AUTO_INCREMENT COMMENT '主键',
+    `name`        varchar(128) COLLATE utf8_bin          DEFAULT NULL COMMENT '发布标题',
+    `namespace`   varchar(64) COLLATE utf8_bin  NOT NULL COMMENT '所属的namespace',
+    `group`       varchar(128) COLLATE utf8_bin NOT NULL COMMENT '所属的文件组',
+    `file_name`   varchar(128) COLLATE utf8_bin NOT NULL COMMENT '配置文件名',
+    `content`     longtext COLLATE utf8_bin     NOT NULL COMMENT '文件内容',
+    `comment`     varchar(512) COLLATE utf8_bin          DEFAULT NULL COMMENT '备注信息',
+    `md5`         varchar(128) COLLATE utf8_bin NOT NULL COMMENT 'content的md5值',
+    `version`     int(11) NOT NULL COMMENT '版本号，每次发布自增1',
+    `flag`        tinyint(4) NOT NULL DEFAULT '0' COMMENT '是否被删除',
+    `create_time` timestamp                     NOT NULL DEFAULT CURRENT_TIMESTAMP COMMENT '创建时间',
+    `create_by`   varchar(32) COLLATE utf8_bin           DEFAULT NULL COMMENT '创建人',
+    `modify_time` timestamp                     NOT NULL DEFAULT CURRENT_TIMESTAMP ON UPDATE CURRENT_TIMESTAMP COMMENT '最后更新时间',
+    `modify_by`   varchar(32) COLLATE utf8_bin           DEFAULT NULL COMMENT '最后更新人',
+    PRIMARY KEY (`id`),
+    UNIQUE KEY `uk_file` (`namespace`,`group`,`file_name`),
+    KEY           `idx_modify_time` (`modify_time`)
+) ENGINE=InnoDB AUTO_INCREMENT=1 DEFAULT CHARSET=utf8 COLLATE=utf8_bin COMMENT='配置文件发布表';
+
+-- --------------------------------------------------------
+--
+-- Table structure `config_file_release_history`
+--
+CREATE TABLE `config_file_release_history`(
+    `id`          bigint unsigned NOT NULL AUTO_INCREMENT COMMENT '主键',
+    `name`        varchar(64) COLLATE utf8_bin           DEFAULT '' COMMENT '发布名称',
+    `namespace`   varchar(64) COLLATE utf8_bin  NOT NULL COMMENT '所属的namespace',
+    `group`       varchar(128) COLLATE utf8_bin NOT NULL COMMENT '所属的文件组',
+    `file_name`   varchar(128) COLLATE utf8_bin NOT NULL COMMENT '配置文件名',
+    `content`     longtext COLLATE utf8_bin     NOT NULL COMMENT '文件内容',
+    `format`      varchar(16) COLLATE utf8_bin DEFAULT 'text' COMMENT '文件格式',
+    `tags`        varchar(2048) COLLATE utf8_bin DEFAULT '' COMMENT '文件标签',
+    `comment`     varchar(512) COLLATE utf8_bin          DEFAULT NULL COMMENT '备注信息',
+    `md5`         varchar(128) COLLATE utf8_bin NOT NULL COMMENT 'content的md5值',
+    `type`        varchar(32) COLLATE utf8_bin  NOT NULL COMMENT '发布类型，例如全量发布、灰度发布',
+    `status`      varchar(16) COLLATE utf8_bin  NOT NULL DEFAULT 'success' COMMENT '发布状态，success表示成功，fail 表示失败',
+    `create_time` timestamp                     NOT NULL DEFAULT CURRENT_TIMESTAMP COMMENT '创建时间',
+    `create_by`   varchar(32) COLLATE utf8_bin           DEFAULT NULL COMMENT '创建人',
+    `modify_time` timestamp                     NOT NULL DEFAULT CURRENT_TIMESTAMP ON UPDATE CURRENT_TIMESTAMP COMMENT '最后更新时间',
+    `modify_by`   varchar(32) COLLATE utf8_bin           DEFAULT NULL COMMENT '最后更新人',
+    PRIMARY KEY (`id`),
+    KEY           `idx_file` (`namespace`,`group`,`file_name`)
+) ENGINE=InnoDB AUTO_INCREMENT=1 DEFAULT CHARSET=utf8 COLLATE=utf8_bin COMMENT='配置文件发布历史表';
+
+-- --------------------------------------------------------
+--
+-- Table structure `config_file_tag`
+--
+CREATE TABLE `config_file_tag`(
+    `id`          bigint unsigned NOT NULL AUTO_INCREMENT COMMENT '主键',
+    `key`         varchar(128) COLLATE utf8_bin NOT NULL COMMENT 'tag 的键',
+    `Value`       varchar(128) COLLATE utf8_bin NOT NULL COMMENT 'tag 的值',
+    `namespace`   varchar(64) COLLATE utf8_bin  NOT NULL COMMENT '所属的namespace',
+    `group`       varchar(128) COLLATE utf8_bin NOT NULL DEFAULT '' COMMENT '所属的文件组',
+    `file_name`   varchar(128) COLLATE utf8_bin NOT NULL COMMENT '配置文件名',
+    `create_time` timestamp                     NOT NULL DEFAULT CURRENT_TIMESTAMP COMMENT '创建时间',
+    `create_by`   varchar(32) COLLATE utf8_bin           DEFAULT NULL COMMENT '创建人',
+    `modify_time` timestamp                     NOT NULL DEFAULT CURRENT_TIMESTAMP ON UPDATE CURRENT_TIMESTAMP COMMENT '最后更新时间',
+    `modify_by`   varchar(32) COLLATE utf8_bin           DEFAULT NULL COMMENT '最后更新人',
+    PRIMARY KEY (`id`),
+    UNIQUE KEY `uk_tag` (`key`,`Value`,`namespace`,`group`,`file_name`),
+    KEY           `idx_file` (`namespace`,`group`,`file_name`)
+) ENGINE=InnoDB AUTO_INCREMENT=1 DEFAULT CHARSET=utf8 COLLATE=utf8_bin COMMENT='配置文件标签表';
+
+/*!40101 SET CHARACTER_SET_CLIENT=@OLD_CHARACTER_SET_CLIENT */;
+/*!40101 SET CHARACTER_SET_RESULTS=@OLD_CHARACTER_SET_RESULTS */;
+/*!40101 SET COLLATION_CONNECTION=@OLD_COLLATION_CONNECTION */;
+
+
 CREATE TABLE `user` (
     `id` VARCHAR(128) COLLATE utf8_bin NOT NULL comment '用户ID',
     `name` VARCHAR(100) COLLATE utf8_bin NOT NULL comment '用户名称',
@@ -654,7 +766,6 @@
 CREATE TABLE `user_group_relation` (
     `user_id` VARCHAR(128) COLLATE utf8_bin NOT NULL comment '用户ID',
     `group_id` VARCHAR(128) COLLATE utf8_bin NOT NULL comment '用户组ID',
-    `flag` tinyint(4) NOT NULL DEFAULT '0' COMMENT 'Whether the rules are valid, 0 is valid, 1 is invalid, it is deleted',
     `ctime` timestamp NOT NULL DEFAULT CURRENT_TIMESTAMP comment 'Create time',
     `mtime` timestamp NOT NULL DEFAULT CURRENT_TIMESTAMP ON UPDATE CURRENT_TIMESTAMP comment 'Last updated time',
     PRIMARY KEY (`user_id`, `group_id`),
@@ -689,7 +800,6 @@
     `strategy_id` VARCHAR(128) COLLATE utf8_bin NOT NULL comment '策略ID',
     `res_type` int COLLATE utf8_bin NOT NULL comment '资源类型, Namespaces = 0, Service = 1, ConfigGroups = 2',
     `res_id` VARCHAR(128) COLLATE utf8_bin NOT NULL comment '资源ID',
-    `flag` tinyint(4) NOT NULL DEFAULT '0' COMMENT 'Whether the rules are valid, 0 is valid, 1 is invalid, it is deleted',
     `ctime` timestamp NOT NULL DEFAULT CURRENT_TIMESTAMP comment 'Create time',
     `mtime` timestamp NOT NULL DEFAULT CURRENT_TIMESTAMP ON UPDATE CURRENT_TIMESTAMP comment 'Last updated time',
     PRIMARY KEY (`strategy_id`, `res_type`, `res_id`),
@@ -756,7 +866,6 @@
         `strategy_id`,
         `res_type`,
         `res_id`,
-        `flag`,
         `ctime`,
         `mtime`
     )
@@ -765,7 +874,18 @@
         'fbca9bfa04ae4ead86e1ecf5811e32a9',
         0,
         '*',
-        0,
+        sysdate(),
+        sysdate()
+    ), (
+        'fbca9bfa04ae4ead86e1ecf5811e32a9',
+        1,
+        '*',
+        sysdate(),
+        sysdate()
+    ), (
+        'fbca9bfa04ae4ead86e1ecf5811e32a9',
+        2,
+        '*',
         sysdate(),
         sysdate()
     );
@@ -776,117 +896,4 @@
         'fbca9bfa04ae4ead86e1ecf5811e32a9',
         '65e4789a6d5b49669adf1e9e8387549c',
         1
-    );
-=======
--- --------------------------------------------------------
---
--- Table structure `config_file`
---
-CREATE TABLE `config_file` (
-    `id`          bigint unsigned NOT NULL AUTO_INCREMENT COMMENT '主键',
-    `namespace`   varchar(64) COLLATE utf8_bin  NOT NULL COMMENT '所属的namespace',
-    `group`       varchar(128) COLLATE utf8_bin NOT NULL DEFAULT '' COMMENT '所属的文件组',
-    `name`        varchar(128) COLLATE utf8_bin NOT NULL COMMENT '配置文件名',
-    `content`     longtext COLLATE utf8_bin     NOT NULL COMMENT '文件内容',
-    `format`      varchar(16) COLLATE utf8_bin           DEFAULT 'text' COMMENT '文件格式，枚举值',
-    `comment`     varchar(512) COLLATE utf8_bin          DEFAULT NULL COMMENT '备注信息',
-    `flag`        tinyint(4) NOT NULL DEFAULT '0' COMMENT '软删除标记位',
-    `create_time` timestamp                     NOT NULL DEFAULT CURRENT_TIMESTAMP COMMENT '创建时间',
-    `create_by`   varchar(32) COLLATE utf8_bin           DEFAULT NULL COMMENT '创建人',
-    `modify_time` timestamp                     NOT NULL DEFAULT CURRENT_TIMESTAMP ON UPDATE CURRENT_TIMESTAMP COMMENT '最后更新时间',
-    `modify_by`   varchar(32) COLLATE utf8_bin           DEFAULT NULL COMMENT '最后更新人',
-    PRIMARY KEY (`id`),
-    UNIQUE KEY `uk_file` (`namespace`,`group`,`name`)
-) ENGINE=InnoDB AUTO_INCREMENT=1 DEFAULT CHARSET=utf8 COLLATE=utf8_bin COMMENT='配置文件表';
-
--- --------------------------------------------------------
---
--- Table structure `config_file_group`
---
-CREATE TABLE `config_file_group`(
-    `id`          bigint unsigned NOT NULL AUTO_INCREMENT COMMENT '主键',
-    `name`        varchar(128) COLLATE utf8_bin NOT NULL COMMENT '配置文件分组名',
-    `namespace`   varchar(64) COLLATE utf8_bin  NOT NULL COMMENT '所属的namespace',
-    `comment`     varchar(512) COLLATE utf8_bin          DEFAULT NULL COMMENT '备注信息',
-    `owner`       varchar(1024) COLLATE utf8_bin DEFAULT NULL COMMENT '负责人',
-    `create_time` timestamp                     NOT NULL DEFAULT CURRENT_TIMESTAMP COMMENT '创建时间',
-    `create_by`   varchar(32) COLLATE utf8_bin           DEFAULT NULL COMMENT '创建人',
-    `modify_time` timestamp                     NOT NULL DEFAULT CURRENT_TIMESTAMP ON UPDATE CURRENT_TIMESTAMP COMMENT '最后更新时间',
-    `modify_by`   varchar(32) COLLATE utf8_bin           DEFAULT NULL COMMENT '最后更新人',
-    PRIMARY KEY (`id`),
-    UNIQUE KEY `uk_name` (`namespace`,`name`)
-) ENGINE=InnoDB AUTO_INCREMENT=1 DEFAULT CHARSET=utf8 COLLATE=utf8_bin COMMENT='配置文件组表';
-
--- --------------------------------------------------------
---
--- Table structure `config_file_release`
---
-CREATE TABLE `config_file_release`(
-    `id`          bigint unsigned NOT NULL AUTO_INCREMENT COMMENT '主键',
-    `name`        varchar(128) COLLATE utf8_bin          DEFAULT NULL COMMENT '发布标题',
-    `namespace`   varchar(64) COLLATE utf8_bin  NOT NULL COMMENT '所属的namespace',
-    `group`       varchar(128) COLLATE utf8_bin NOT NULL COMMENT '所属的文件组',
-    `file_name`   varchar(128) COLLATE utf8_bin NOT NULL COMMENT '配置文件名',
-    `content`     longtext COLLATE utf8_bin     NOT NULL COMMENT '文件内容',
-    `comment`     varchar(512) COLLATE utf8_bin          DEFAULT NULL COMMENT '备注信息',
-    `md5`         varchar(128) COLLATE utf8_bin NOT NULL COMMENT 'content的md5值',
-    `version`     int(11) NOT NULL COMMENT '版本号，每次发布自增1',
-    `flag`        tinyint(4) NOT NULL DEFAULT '0' COMMENT '是否被删除',
-    `create_time` timestamp                     NOT NULL DEFAULT CURRENT_TIMESTAMP COMMENT '创建时间',
-    `create_by`   varchar(32) COLLATE utf8_bin           DEFAULT NULL COMMENT '创建人',
-    `modify_time` timestamp                     NOT NULL DEFAULT CURRENT_TIMESTAMP ON UPDATE CURRENT_TIMESTAMP COMMENT '最后更新时间',
-    `modify_by`   varchar(32) COLLATE utf8_bin           DEFAULT NULL COMMENT '最后更新人',
-    PRIMARY KEY (`id`),
-    UNIQUE KEY `uk_file` (`namespace`,`group`,`file_name`),
-    KEY           `idx_modify_time` (`modify_time`)
-) ENGINE=InnoDB AUTO_INCREMENT=1 DEFAULT CHARSET=utf8 COLLATE=utf8_bin COMMENT='配置文件发布表';
-
--- --------------------------------------------------------
---
--- Table structure `config_file_release_history`
---
-CREATE TABLE `config_file_release_history`(
-    `id`          bigint unsigned NOT NULL AUTO_INCREMENT COMMENT '主键',
-    `name`        varchar(64) COLLATE utf8_bin           DEFAULT '' COMMENT '发布名称',
-    `namespace`   varchar(64) COLLATE utf8_bin  NOT NULL COMMENT '所属的namespace',
-    `group`       varchar(128) COLLATE utf8_bin NOT NULL COMMENT '所属的文件组',
-    `file_name`   varchar(128) COLLATE utf8_bin NOT NULL COMMENT '配置文件名',
-    `content`     longtext COLLATE utf8_bin     NOT NULL COMMENT '文件内容',
-    `format`      varchar(16) COLLATE utf8_bin DEFAULT 'text' COMMENT '文件格式',
-    `tags`        varchar(2048) COLLATE utf8_bin DEFAULT '' COMMENT '文件标签',
-    `comment`     varchar(512) COLLATE utf8_bin          DEFAULT NULL COMMENT '备注信息',
-    `md5`         varchar(128) COLLATE utf8_bin NOT NULL COMMENT 'content的md5值',
-    `type`        varchar(32) COLLATE utf8_bin  NOT NULL COMMENT '发布类型，例如全量发布、灰度发布',
-    `status`      varchar(16) COLLATE utf8_bin  NOT NULL DEFAULT 'success' COMMENT '发布状态，success表示成功，fail 表示失败',
-    `create_time` timestamp                     NOT NULL DEFAULT CURRENT_TIMESTAMP COMMENT '创建时间',
-    `create_by`   varchar(32) COLLATE utf8_bin           DEFAULT NULL COMMENT '创建人',
-    `modify_time` timestamp                     NOT NULL DEFAULT CURRENT_TIMESTAMP ON UPDATE CURRENT_TIMESTAMP COMMENT '最后更新时间',
-    `modify_by`   varchar(32) COLLATE utf8_bin           DEFAULT NULL COMMENT '最后更新人',
-    PRIMARY KEY (`id`),
-    KEY           `idx_file` (`namespace`,`group`,`file_name`)
-) ENGINE=InnoDB AUTO_INCREMENT=1 DEFAULT CHARSET=utf8 COLLATE=utf8_bin COMMENT='配置文件发布历史表';
-
--- --------------------------------------------------------
---
--- Table structure `config_file_tag`
---
-CREATE TABLE `config_file_tag`(
-    `id`          bigint unsigned NOT NULL AUTO_INCREMENT COMMENT '主键',
-    `key`         varchar(128) COLLATE utf8_bin NOT NULL COMMENT 'tag 的键',
-    `Value`       varchar(128) COLLATE utf8_bin NOT NULL COMMENT 'tag 的值',
-    `namespace`   varchar(64) COLLATE utf8_bin  NOT NULL COMMENT '所属的namespace',
-    `group`       varchar(128) COLLATE utf8_bin NOT NULL DEFAULT '' COMMENT '所属的文件组',
-    `file_name`   varchar(128) COLLATE utf8_bin NOT NULL COMMENT '配置文件名',
-    `create_time` timestamp                     NOT NULL DEFAULT CURRENT_TIMESTAMP COMMENT '创建时间',
-    `create_by`   varchar(32) COLLATE utf8_bin           DEFAULT NULL COMMENT '创建人',
-    `modify_time` timestamp                     NOT NULL DEFAULT CURRENT_TIMESTAMP ON UPDATE CURRENT_TIMESTAMP COMMENT '最后更新时间',
-    `modify_by`   varchar(32) COLLATE utf8_bin           DEFAULT NULL COMMENT '最后更新人',
-    PRIMARY KEY (`id`),
-    UNIQUE KEY `uk_tag` (`key`,`Value`,`namespace`,`group`,`file_name`),
-    KEY           `idx_file` (`namespace`,`group`,`file_name`)
-) ENGINE=InnoDB AUTO_INCREMENT=1 DEFAULT CHARSET=utf8 COLLATE=utf8_bin COMMENT='配置文件标签表';
-
-/*!40101 SET CHARACTER_SET_CLIENT=@OLD_CHARACTER_SET_CLIENT */;
-/*!40101 SET CHARACTER_SET_RESULTS=@OLD_CHARACTER_SET_RESULTS */;
-/*!40101 SET COLLATION_CONNECTION=@OLD_COLLATION_CONNECTION */;
->>>>>>> 97ed9f86
+    );