/**
 * Tencent is pleased to support the open source community by making Polaris available.
 *
 * Copyright (C) 2019 THL A29 Limited, a Tencent company. All rights reserved.
 *
 * Licensed under the BSD 3-Clause License (the "License");
 * you may not use this file except in compliance with the License.
 * You may obtain a copy of the License at
 *
 * https://opensource.org/licenses/BSD-3-Clause
 *
 * Unless required by applicable law or agreed to in writing, software distributed
 * under the License is distributed on an "AS IS" BASIS, WITHOUT WARRANTIES OR
 * CONDITIONS OF ANY KIND, either express or implied. See the License for the
 * specific language governing permissions and limitations under the License.
 */

package boltdbStore

import (
	"database/sql"
	"errors"
	"sort"
	"strconv"
	"time"

	api "github.com/polarismesh/polaris-server/common/api/v1"
	"github.com/polarismesh/polaris-server/common/log"
	"github.com/polarismesh/polaris-server/common/model"
	"github.com/polarismesh/polaris-server/store"
	"github.com/polarismesh/polaris-server/store/defaultStore"
)

type serviceStore struct {
	handler BoltHandler
}

var (
	MultipleSvcFound = errors.New("multiple service find")
)

const (
	tblNameService     = "service"
	SvcFieldID         = "ID"
	SvcFieldName       = "Name"
	SvcFieldNamespace  = "Namespace"
	SvcFieldBusiness   = "Business"
	SvcFieldPorts      = "Ports"
	SvcFieldMeta       = "Meta"
	SvcFieldComment    = "Comment"
	SvcFieldDepartment = "Department"
	SvcFieldModifyTime = "ModifyTime"
	SvcFieldToken      = "Token"
	SvcFieldOwner      = "Owner"
	SvcFieldRevision   = "Revision"
	SvcFieldReference  = "Reference"
)

// AddService save a service
func (ss *serviceStore) AddService(s *model.Service) error {

	initService(s)

	if s.ID == "" || s.Name == "" || s.Namespace == "" ||
		s.Owner == "" || s.Token == "" {
		return store.NewStatusError(store.EmptyParamsErr, "add Service missing some params")
	}

	err := ss.handler.SaveValue(tblNameService, s.ID, s)

	return store.Error(err)
}

// DeleteService delete a service
func (ss *serviceStore) DeleteService(id, serviceName, namespaceName string) error {
	if id == "" {
		return store.NewStatusError(store.EmptyParamsErr, "delete Service missing some params")
	}
	err := ss.handler.DeleteValues(tblNameService, []string{id})
	return store.Error(err)
}

// DeleteServiceAlias delete a service alias
func (ss *serviceStore) DeleteServiceAlias(name string, namespace string) error {
	if name == "" || namespace == "" {
		return store.NewStatusError(store.EmptyParamsErr, "delete Service alias missing some params")
	}

	svc, err := ss.getServiceByNameAndNs(name, namespace)
	if err != nil {
		log.Errorf("[Store][boltdb] get service alias error, %v", err)
		return err
	}

	err = ss.handler.DeleteValues(tblNameService, []string{svc.ID})
	if err != nil {
		log.Errorf("[Store][boltdb] delete service alias error, %v", err)
	}

	return store.Error(err)
}

// UpdateServiceAlias update service alias
func (ss *serviceStore) UpdateServiceAlias(alias *model.Service, needUpdateOwner bool) error {

	if alias.ID == "" || alias.Name == "" || alias.Namespace == "" ||
		alias.Token == "" || alias.Owner == "" || alias.Revision == "" || alias.Reference == "" {
		return store.NewStatusError(store.EmptyParamsErr, "Update Service Alias missing some params")
	}

	properties := make(map[string]interface{})
	properties[SvcFieldName] = alias.Name
	properties[SvcFieldNamespace] = alias.Namespace
	properties[SvcFieldDepartment] = alias.Department
	properties[SvcFieldBusiness] = alias.Business
	properties[SvcFieldMeta] = alias.Meta
	properties[SvcFieldComment] = alias.Comment
	properties[SvcFieldRevision] = alias.Revision
	properties[SvcFieldToken] = alias.Token
	properties[SvcFieldOwner] = alias.Owner
	properties[SvcFieldReference] = alias.Reference
	properties[SvcFieldModifyTime] = time.Now()

	err := ss.handler.UpdateValue(tblNameService, alias.ID, properties)

	return store.Error(err)
}

// UpdateService update service
func (ss *serviceStore) UpdateService(service *model.Service, needUpdateOwner bool) error {
	if service.ID == "" || service.Name == "" || service.Namespace == "" ||
		service.Token == "" || service.Owner == "" || service.Revision == "" {
		return store.NewStatusError(store.EmptyParamsErr, "Update Service missing some params")
	}

	properties := make(map[string]interface{})

	properties[SvcFieldName] = service.Name
	properties[SvcFieldNamespace] = service.Namespace
	properties[SvcFieldDepartment] = service.Department
	properties[SvcFieldBusiness] = service.Business
	properties[SvcFieldMeta] = service.Meta
	properties[SvcFieldComment] = service.Comment
	properties[SvcFieldRevision] = service.Revision
	properties[SvcFieldToken] = service.Token
	properties[SvcFieldOwner] = service.Owner
	properties[SvcFieldModifyTime] = time.Now()

	err := ss.handler.UpdateValue(tblNameService, service.ID, properties)

	serr := store.Error(err)
	if store.Code(serr) == store.DuplicateEntryErr {
		serr = store.NewStatusError(store.DataConflictErr, err.Error())
	}
	return serr
}

// UpdateServiceToken update service token
func (ss *serviceStore) UpdateServiceToken(serviceID string, token string, revision string) error {

	properties := make(map[string]interface{})
	properties[SvcFieldToken] = token
	properties[SvcFieldRevision] = revision
	properties[SvcFieldModifyTime] = time.Now()

	err := ss.handler.UpdateValue(tblNameService, serviceID, properties)

	return store.Error(err)
}

// GetSourceServiceToken get source service token
func (ss *serviceStore) GetSourceServiceToken(name string, namespace string) (*model.Service, error) {
	var out model.Service
	s, err := ss.getServiceByNameAndNs(name, namespace)
	switch {
	case err == sql.ErrNoRows:
		return nil, nil
	case err != nil:
		return nil, err
	default:
		out.ID = s.ID
		out.Token = s.Token
		out.PlatformID = s.PlatformID
		out.Name = name
		out.Namespace = namespace
		return &out, nil
	}
}

// GetService get service details based on service name and namespace
func (ss *serviceStore) GetService(name string, namespace string) (*model.Service, error) {
	s, err := ss.getServiceByNameAndNs(name, namespace)
	if err != nil {
		return nil, err
	}
<<<<<<< HEAD

=======
>>>>>>> 23af22b0
	return s, nil
}

// GetServiceByID get service detail by service id
func (ss *serviceStore) GetServiceByID(id string) (*model.Service, error) {
	service, err := ss.getServiceByID(id)
	if err != nil {
		return nil, err
	}

	return service, nil
}

// GetServices query corresponding services and numbers according to relevant conditions
func (ss *serviceStore) GetServices(serviceFilters, serviceMetas map[string]string,
	instanceFilters *store.InstanceArgs, offset, limit uint32) (uint32, []*model.Service, error) {

	totalCount, services, err := ss.getServices(serviceFilters, serviceMetas, instanceFilters, offset, limit)
	if err != nil {
		return 0, nil, err
	}

	return totalCount, services, nil
}

// GetServicesCount get the total number of all services
func (ss *serviceStore) GetServicesCount() (uint32, error) {

	count, err := ss.handler.CountValues(tblNameService)
	if err != nil {
		log.Errorf("[Store][boltdb] load service from kv error %v", err)
		return 0, err
	}

	return uint32(count), nil
}

// GetMoreServices get incremental services
func (ss *serviceStore) GetMoreServices(
	mtime time.Time, firstUpdate, disableBusiness, needMeta bool) (map[string]*model.Service, error) {

	fields := []string{SvcFieldModifyTime}
	if disableBusiness {
		fields = append(fields, SvcFieldNamespace)
	}

	services, err := ss.handler.LoadValuesByFilter(tblNameService, fields, &model.Service{},
		func(m map[string]interface{}) bool {
			if disableBusiness {
				serviceNs, ok := m[SvcFieldNamespace]
				if !ok {
					return false
				}
				if serviceNs.(string) != defaultStore.SystemNamespace {
					return false
				}
			}

			svcMTime, ok := m[SvcFieldModifyTime]
			if !ok {
				return false
			}

			serviceMtime := svcMTime.(time.Time)
			if serviceMtime.Before(mtime) {
				return false
			}
			return true
		})

	if err != nil {
		log.Errorf("[Store][boltdb] load service from kv error, %v", err)
		return nil, err
	}

	res := make(map[string]*model.Service)
	for k, v := range services {
		res[k] = v.(*model.Service)
	}

	return res, nil
}

// GetServiceAliases get list of service aliases
func (ss *serviceStore) GetServiceAliases(
	filter map[string]string, offset uint32, limit uint32) (uint32, []*model.ServiceAlias, error) {

	var totalCount uint32

	// find all alias service with filters
	fields := []string{SvcFieldReference, SvcFieldMeta, SvcFieldDepartment, SvcFieldBusiness}
	for k, _ := range filter {
		fields = append(fields, k)
	}

	referenceService := make(map[string]bool)
	services, err := ss.handler.LoadValuesByFilter(tblNameService, fields, &model.Service{},
		func(m map[string]interface{}) bool {
			// judge whether it is alias by whether there is a reference
			reference, err := m[SvcFieldReference]
			if !err {
				return false
			}
			if reference.(string) == "" {
				return false
			}

			name, isName := filter["name"]
			keys, isKeys := filter["keys"]
			values, isValues := filter["values"]
			department, isDepartment := filter["department"]
			business, isBusiness := filter["business"]

			// filter by other
			if isName {
				svcName, ok := m[SvcFieldName]
				if !ok {
					return false
				}
				if svcName.(string) != name {
					return false
				}
			}

			if isKeys {
				svcMeta, ok := m[SvcFieldMeta]
				if !ok {
					return false
				}
				metaValue, ok := svcMeta.(map[string]string)[keys]
				if !ok {
					return false
				}
				if isValues && values != metaValue {
					return false
				}
			}

			if isDepartment {
				svcDepartment, ok := m[SvcFieldDepartment]
				if !ok {
					return false
				}
				if department != svcDepartment.(string) {
					return false
				}
			}
			if isBusiness && business != m[SvcFieldBusiness].(string) {
				svcBusiness, ok := m[SvcFieldBusiness]
				if !ok {
					return false
				}
				if business != svcBusiness.(string) {
					return false
				}
			}
			referenceService[m[SvcFieldReference].(string)] = true
			return true
		})
	if err != nil {
		log.Errorf("[Store][boltdb] load service from kv error, %v", err)
		return 0, nil, err
	}
	if len(services) == 0 {
		return 0, []*model.ServiceAlias{}, nil
	}

	totalCount = uint32(len(services))

	// find source service for every alias
	fields = []string{SvcFieldID}

	refServices, err := ss.handler.LoadValuesByFilter(tblNameService, fields, &model.Service{},
		func(m map[string]interface{}) bool {
			_, ok := referenceService[m[SvcFieldID].(string)]
			if !ok {
				return false
			}
			return true
		})

	// sort and limit
	s := getRealServicesList(services, offset, limit)

	var serviceAlias []*model.ServiceAlias
	for _, service := range s {
		alias := model.ServiceAlias{}
		alias.ID = service.ID
		alias.Alias = service.Name
		alias.ServiceID = service.Reference
		alias.Service = refServices[service.Reference].(*model.Service).Name
		alias.ModifyTime = service.ModifyTime
		alias.CreateTime = service.CreateTime
		alias.Comment = service.Comment
		alias.Namespace = service.Namespace
		alias.Owner = service.Owner

		serviceAlias = append(serviceAlias, &alias)
	}

	return totalCount, serviceAlias, nil
}

// GetSystemServices get system services
func (ss *serviceStore) GetSystemServices() ([]*model.Service, error) {

	fields := []string{SvcFieldNamespace}

	services, err := ss.handler.LoadValuesByFilter(tblNameService, fields, &model.Service{},
		func(m map[string]interface{}) bool {
			svcNamespace, ok := m[SvcFieldNamespace]
			if !ok {
				return false
			}
			if svcNamespace.(string) == defaultStore.SystemNamespace {
				return true
			}
			return false
		})
	if err != nil {
		log.Errorf("[Store][boltdb] load service from kv error, %v", err)
		return nil, err
	}

	return getRealServicesList(services, 0, uint32(len(services))), nil
}

// GetServicesBatch get service id and other information in batch
func (ss *serviceStore) GetServicesBatch(services []*model.Service) ([]*model.Service, error) {

	if len(services) == 0 {
		return nil, nil
	}

	fields := []string{SvcFieldName, SvcFieldNamespace}

	serviceInfo := make(map[string]string)

	for _, service := range services {
		serviceInfo[service.Name] = service.Namespace
	}

	svcs, err := ss.handler.LoadValuesByFilter(tblNameService, fields, &model.Service{},
		func(m map[string]interface{}) bool {

			svcName, ok := m[SvcFieldName]
			if !ok {
				return false
			}
			svcNs, ok := m[SvcFieldNamespace]
			if !ok {
				return false
			}

			name := svcName.(string)
			namespace := svcNs.(string)
			ns, ok := serviceInfo[name]
			if !ok {
				return false
			}
			if ns != namespace {
				return false
			}
			return true
		})
	if err != nil {
		log.Errorf("[Store][boltdb] load service from kv error, %v", err)
		return nil, err
	}

	return getRealServicesList(svcs, 0, uint32(len(services))), nil
}

func (ss *serviceStore) getServiceByNameAndNs(name string, namespace string) (*model.Service, error) {
	var out *model.Service

	fields := []string{SvcFieldName, SvcFieldNamespace}

	svc, err := ss.handler.LoadValuesByFilter(tblNameService, fields, &model.Service{},
		func(m map[string]interface{}) bool {

			svcName, ok := m[SvcFieldName]
			if !ok {
				return false
			}
			svcNs, ok := m[SvcFieldNamespace]
			if !ok {
				return false
			}

			if svcName.(string) == name && svcNs.(string) == namespace {
				return true
			}
			return false
		})
	if err != nil {
		return nil, err
	}

	if len(svc) > 1 {
		log.Errorf("[Store][boltdb] multiple services found %v", svc)
		return nil, MultipleSvcFound
	}

	// should only find one service
	for _, v := range svc {
		out = v.(*model.Service)
	}

	return out, err
}

func (ss *serviceStore) getServiceByID(id string) (*model.Service, error) {

	fields := []string{SvcFieldID}

	svc, err := ss.handler.LoadValuesByFilter(tblNameService, fields, &model.Service{},
		func(m map[string]interface{}) bool {
			svcId, ok := m[SvcFieldID]
			if !ok {
				return false
			}
			if svcId.(string) != id {
				return false
			}
			return true
		})
	if err != nil {
		return nil, err
	}

	if len(svc) > 1 {
		log.Errorf("[Store][boltdb] multiple services found %v", svc)
		return nil, MultipleSvcFound
	}

	return svc[id].(*model.Service), err
}

func (ss *serviceStore) getServices(serviceFilters, serviceMetas map[string]string,
	instanceFilters *store.InstanceArgs, offset, limit uint32) (uint32, []*model.Service, error) {

	insFiltersIds := make(map[string]bool)
	// int array to string array
	if instanceFilters != nil && (len(instanceFilters.Ports) > 0 || len(instanceFilters.Hosts) > 0) {

		portArray := make([]string, len(instanceFilters.Ports))
		for i, port := range instanceFilters.Ports {
			portArray[i] = strconv.Itoa(int(port))
		}

		// get the filtered list of serviceIDs from instanceFilters
		filter := []string{insFieldProto}

		inss, err := ss.handler.LoadValuesByFilter(tblNameInstance, filter, &model.Instance{},
			func(m map[string]interface{}) bool {
				insPorto, ok := m[insFieldProto]
				if !ok {
					return false
				}
				ins := insPorto.(*api.Instance)
				insHost := ins.GetHost().GetValue()
				insPort := ins.GetPort().GetValue()

				if len(instanceFilters.Hosts) > 0 {
					ifFound := false
					for _, h := range instanceFilters.Hosts {
						if h == insHost {
							ifFound = true
							break
						}
					}
					if !ifFound {
						return false
					}
				}
				if len(instanceFilters.Ports) > 0 {
					ifFound := false
					for _, p := range instanceFilters.Ports {
						if p == insPort {
							ifFound = true
							break
						}
					}
					if !ifFound {
						return false
					}
				}
				return true
			})
		if err != nil {
			log.Errorf("[Store][boltdb] load instance from kv error %v", err)
			return 0, nil, err
		}
		for _, i := range inss {
			insFiltersIds[i.(*model.Instance).ServiceID] = true
		}
	}

	fields := []string{SvcFieldName, SvcFieldMeta, SvcFieldDepartment, SvcFieldBusiness}
	if len(insFiltersIds) > 0 {
		fields = append(fields, SvcFieldID)
	}

	isKeys := true
	isValues := true
	var keys string
	var values string

	if len(serviceMetas) == 0 {
		isKeys = false
		isValues = false
	} else {
		for k, v := range serviceMetas {
			keys = k
			values = v
			if values == "" {
				isValues = false
			}
			break
		}
	}

	name, isName := serviceFilters["name"]
	department, isDepartment := serviceFilters["department"]
	business, isBusiness := serviceFilters["business"]

	svcs, err := ss.handler.LoadValuesByFilter(tblNameService, fields, &model.Service{},
		func(m map[string]interface{}) bool {
			// filter by id
			if len(insFiltersIds) > 0 {
				svcId, ok := m[SvcFieldID]
				if !ok {
					return false
				}
				_, ok = insFiltersIds[svcId.(string)]
				if !ok {
					return false
				}
			}
			// filter by other
			if isName {
				svcName, ok := m[SvcFieldName]
				if !ok {
					return false
				}
				if svcName.(string) != name {
					return false
				}
			}

			if isKeys {
				svcMeta, ok := m[SvcFieldMeta]
				if !ok {
					return false
				}
				metaValue, ok := svcMeta.(map[string]string)[keys]
				if !ok {
					return false
				}
				if isValues && values != metaValue {
					return false
				}
			}

			if isDepartment && department != m[SvcFieldDepartment].(string) {
				svcDepartment, ok := m[SvcFieldDepartment]
				if !ok {
					return false
				}
				if svcDepartment.(string) != department {
					return false
				}
			}
			if isBusiness && business != m[SvcFieldBusiness].(string) {
				svcBusiness, ok := m[SvcFieldBusiness]
				if !ok {
					return false
				}
				if svcBusiness.(string) != business {
					return false
				}
			}

			return true
		})
	if err != nil {
		log.Errorf("[Store][boltdb] load service from kv error %v", err)
		return 0, nil, err
	}
	totalCount := len(svcs)
	return uint32(totalCount), getRealServicesList(svcs, offset, limit), nil
}

func getRealServicesList(originServices map[string]interface{}, offset, limit uint32) []*model.Service {
	services := make([]*model.Service, 0)
	beginIndex := offset
	endIndex := beginIndex + limit
	totalCount := uint32(len(originServices))
	// handle special offset, limit
	if totalCount == 0 {
		return services
	}
	if beginIndex >= endIndex {
		return services
	}
	if beginIndex >= totalCount {
		return services
	}
	if endIndex > totalCount {
		endIndex = totalCount
	}

	for _, s := range originServices {
		services = append(services, s.(*model.Service))
	}

	sort.Slice(services, func(i, j int) bool {
		// sort by modifyTime
		if services[i].ModifyTime.After(services[j].ModifyTime) {
			return true
		} else if services[i].ModifyTime.Before(services[j].ModifyTime) {
			return false
		} else {
			// compare id if modifyTime is the same
			return services[i].ID < services[j].ID
		}
	})

	return services[beginIndex:endIndex]
}

func initService(s *model.Service) {
	current := time.Now()
	if s != nil {
		s.CreateTime = current
		s.ModifyTime = current
	}
}<|MERGE_RESOLUTION|>--- conflicted
+++ resolved
@@ -193,10 +193,6 @@
 	if err != nil {
 		return nil, err
 	}
-<<<<<<< HEAD
-
-=======
->>>>>>> 23af22b0
 	return s, nil
 }
 
