# server启动引导配置
bootstrap:
  # 全局日志
  logger:
<<<<<<< HEAD
    naming:
      rotateOutputPath: log/polaris-naming.log
      # 以下参数不指定或者为零值时，默认值如下
    #      rotationMaxSize: 500
    #      rotationMaxAge: 30
    #      rotationMaxBackups: 100
    #      outputLevel: debug
    #      stackTraceLevel: none
    health-check:
      rotateOutputPath: log/polaris-health-check.log
    store:
      rotateOutputPath: log/polaris-store.log
    plugin:
      rotateOutputPath: log/polaris-plugin.log
    server:
      rotateOutputPath: log/polaris-server.log
    auth:
      rotateOutputPath: log/polaris-auth.log
    cache:
      rotateOutputPath: log/polaris-cache.log
=======
    config:
      rotateOutputPath: log/polaris-config.log
      errorRotateOutputPath: log/polaris-config-error.log
    auth:
      rotateOutputPath: log/polaris-auth.log
      errorRotateOutputPath: log/polaris-auth-error.log
    store:
      rotateOutputPath: log/polaris-store.log
      errorRotateOutputPath: log/polaris-store-error.log
    cache:
      rotateOutputPath: log/polaris-cache.log
      errorRotateOutputPath: log/polaris-cache-error.log
    naming:
      rotateOutputPath: log/polaris-naming.log
      errorRotateOutputPath: log/polaris-naming-error.log
>>>>>>> c1932b75
    default:
      rotateOutputPath: log/polaris-default.log
      errorRotateOutputPath: log/polaris-default-error.log
  # 按顺序启动server
  startInOrder:
    open: true # 是否开启，默认是关闭
    key: sz # 全局锁
  # 注册为北极星服务
  polaris_service:
    probe_address: 127.0.0.1:3306
    enable_register: true
    isolated: false
    services:
      - name: polaris.checker
        protocols:
          - grpcserver
# apiserver配置
apiservers:
  - name: httpserver # 协议名，全局唯一
    option:
      listenIP: "0.0.0.0"
      listenPort: 8090
      enablePprof: true # debug pprof
      connLimit:
        openConnLimit: false
        maxConnPerHost: 128
        maxConnLimit: 5120
        whiteList: 127.0.0.1
        purgeCounterInterval: 10s
        purgeCounterExpired: 5s
    api:
      admin:
        enable: true
      console:
        enable: true
        include: [default]
      client:
        enable: true
        include: [discover, register, healthcheck]
  - name: grpcserver
    option:
      listenIP: "0.0.0.0"
      listenPort: 8091
      connLimit:
        openConnLimit: false
        maxConnPerHost: 128
        maxConnLimit: 5120
    api:
      client:
        enable: true
        include: [discover, register, healthcheck]
  - name: xdsserverv3
    option:
      listenIP: "0.0.0.0"
      listenPort: 15010
      connLimit:
        openConnLimit: false
        maxConnPerHost: 128
        maxConnLimit: 10240
#  - name: l5pbserver
#    option:
#      listenIP: 0.0.0.0
#      listenPort: 7779
#      clusterName: cl5.discover
# 核心逻辑的配置
auth:
  name: defaultAuth
  option:
    salt: polarismesh@2021
    open: true
naming:
  auth:
    open: false
  # 批量控制器
  batch:
    register:
      open: true
      queueSize: 10240
      waitTime: 32ms
      maxBatchCount: 32
      concurrency: 64
    deregister:
      open: true
      queueSize: 10240
      waitTime: 32ms
      maxBatchCount: 32
      concurrency: 64
# 健康检查的配置
healthcheck:
  open: true
  service: polaris.checker
  slotNum: 30
  minCheckInterval: 1s
  maxCheckInterval: 30s
  batch:
    heartbeat:
      open: true
      queueSize: 10240
      waitTime: 32ms
      maxBatchCount: 32
      concurrency: 64
  checkers:
    - name: heartbeatMemory
#  - name: heartbeatRedis
#    option:
#      kvAddr: ##REDIS_ADDR##
#      kvPasswd: ##REDIS_PWD##
#      maxIdle: 200
#      idleTimeout: 120s
#      connectTimeout: 200ms
#      msgTimeout: 200ms
#      concurrency: 200
# 缓存配置
cache:
  open: true
  resources:
    - name: service # 加载服务数据
      option:
        disableBusiness: false # 不加载业务服务
        needMeta: true # 加载服务元数据
    - name: instance # 加载实例数据
      option:
        disableBusiness: false # 不加载业务服务实例
        needMeta: true # 加载实例元数据
    - name: routingConfig # 加载路由数据
    - name: rateLimitConfig # 加载限流数据
    - name: circuitBreakerConfig # 加载熔断数据
    - name: users
    - name: strategyRule
    - name: namespace
#    - name: l5 # 加载l5数据
# 存储配置
store:
  # 单机文件存储插件
  # name: boltdbStore
  # option:
  #   path: ./polaris.bolt
  ## 数据库存储插件
  name: defaultStore
  option:
    master:
      dbType: mysql
      dbName: polaris_server
      dbUser: root
      dbPwd: "123456"
      dbAddr: 127.0.0.1:3306
      maxOpenConns: 300
      maxIdleConns: 50
      connMaxLifetime: 300 # 单位秒
      txIsolationLevel: 2 #LevelReadCommitted
      externalUrlParams: loc=Asia%2FShanghai
# 插件配置
plugin:
  history:
    name: HistoryLogger
  discoverEvent:
    name: discoverEventLocal
    # option:
    #   queueSize: 1024
    #   outputPath: ./discover-event
    #   rotationMaxSize: 500
    #   rotationMaxAge: 8
    #   rotationMaxBackups: 100
  discoverStatis:
    name: discoverLocal
    option:
      interval: 60 # 统计间隔，单位为秒
      outputPath: ./discover-statis
  statis:
    name: local
    option:
      interval: 60 # 统计间隔，单位为秒
      outputPath: ./statis
    # api 调用指标数据计算上报到 prometheus
    # name: prometheus
    # option:
    #   interval: 60 # 统计间隔，单位为秒
  auth:
    name: defaultAuth
  ratelimit:
    name: token-bucket
    option:
      remote-conf: false # 是否使用远程配置
      ip-limit: # ip级限流，全局
        open: true # 系统是否开启ip级限流
        global:
          open: true
          bucket: 300 # 最高峰值
          rate: 200 # 平均一个IP每秒的请求数
        resource-cache-amount: 1024 # 最大缓存的IP个数
        white-list: [127.0.0.1]
      instance-limit:
        open: true
        global:
          bucket: 200
          rate: 100
        resource-cache-amount: 1024
      api-limit: # 接口级限流
        open: false # 是否开启接口限流，全局开关，只有为true，才代表系统的限流开启。默认关闭
        rules:
          - name: store-read
            limit:
              open: true # 接口的全局配置，如果在api子项中，不配置，则该接口依据global来做限制
              bucket: 2000 # 令牌桶最大值
              rate: 1000 # 每秒产生的令牌数
          - name: store-write
            limit:
              open: true
              bucket: 1000
              rate: 500
        apis:
          - name: "POST:/v1/naming/services"
            rule: store-write
          - name: "PUT:/v1/naming/services"
            rule: store-write
          - name: "POST:/v1/naming/services/delete"
            rule: store-write
          - name: "GET:/v1/naming/services"
            rule: store-read
          - name: "GET:/v1/naming/services/count"
            rule: store-read
<|MERGE_RESOLUTION|>--- conflicted
+++ resolved
@@ -1,263 +1,240 @@
-# server启动引导配置
-bootstrap:
-  # 全局日志
-  logger:
-<<<<<<< HEAD
-    naming:
-      rotateOutputPath: log/polaris-naming.log
-      # 以下参数不指定或者为零值时，默认值如下
-    #      rotationMaxSize: 500
-    #      rotationMaxAge: 30
-    #      rotationMaxBackups: 100
-    #      outputLevel: debug
-    #      stackTraceLevel: none
-    health-check:
-      rotateOutputPath: log/polaris-health-check.log
-    store:
-      rotateOutputPath: log/polaris-store.log
-    plugin:
-      rotateOutputPath: log/polaris-plugin.log
-    server:
-      rotateOutputPath: log/polaris-server.log
-    auth:
-      rotateOutputPath: log/polaris-auth.log
-    cache:
-      rotateOutputPath: log/polaris-cache.log
-=======
-    config:
-      rotateOutputPath: log/polaris-config.log
-      errorRotateOutputPath: log/polaris-config-error.log
-    auth:
-      rotateOutputPath: log/polaris-auth.log
-      errorRotateOutputPath: log/polaris-auth-error.log
-    store:
-      rotateOutputPath: log/polaris-store.log
-      errorRotateOutputPath: log/polaris-store-error.log
-    cache:
-      rotateOutputPath: log/polaris-cache.log
-      errorRotateOutputPath: log/polaris-cache-error.log
-    naming:
-      rotateOutputPath: log/polaris-naming.log
-      errorRotateOutputPath: log/polaris-naming-error.log
->>>>>>> c1932b75
-    default:
-      rotateOutputPath: log/polaris-default.log
-      errorRotateOutputPath: log/polaris-default-error.log
-  # 按顺序启动server
-  startInOrder:
-    open: true # 是否开启，默认是关闭
-    key: sz # 全局锁
-  # 注册为北极星服务
-  polaris_service:
-    probe_address: 127.0.0.1:3306
-    enable_register: true
-    isolated: false
-    services:
-      - name: polaris.checker
-        protocols:
-          - grpcserver
-# apiserver配置
-apiservers:
-  - name: httpserver # 协议名，全局唯一
-    option:
-      listenIP: "0.0.0.0"
-      listenPort: 8090
-      enablePprof: true # debug pprof
-      connLimit:
-        openConnLimit: false
-        maxConnPerHost: 128
-        maxConnLimit: 5120
-        whiteList: 127.0.0.1
-        purgeCounterInterval: 10s
-        purgeCounterExpired: 5s
-    api:
-      admin:
-        enable: true
-      console:
-        enable: true
-        include: [default]
-      client:
-        enable: true
-        include: [discover, register, healthcheck]
-  - name: grpcserver
-    option:
-      listenIP: "0.0.0.0"
-      listenPort: 8091
-      connLimit:
-        openConnLimit: false
-        maxConnPerHost: 128
-        maxConnLimit: 5120
-    api:
-      client:
-        enable: true
-        include: [discover, register, healthcheck]
-  - name: xdsserverv3
-    option:
-      listenIP: "0.0.0.0"
-      listenPort: 15010
-      connLimit:
-        openConnLimit: false
-        maxConnPerHost: 128
-        maxConnLimit: 10240
-#  - name: l5pbserver
-#    option:
-#      listenIP: 0.0.0.0
-#      listenPort: 7779
-#      clusterName: cl5.discover
-# 核心逻辑的配置
-auth:
-  name: defaultAuth
-  option:
-    salt: polarismesh@2021
-    open: true
-naming:
-  auth:
-    open: false
-  # 批量控制器
-  batch:
-    register:
-      open: true
-      queueSize: 10240
-      waitTime: 32ms
-      maxBatchCount: 32
-      concurrency: 64
-    deregister:
-      open: true
-      queueSize: 10240
-      waitTime: 32ms
-      maxBatchCount: 32
-      concurrency: 64
-# 健康检查的配置
-healthcheck:
-  open: true
-  service: polaris.checker
-  slotNum: 30
-  minCheckInterval: 1s
-  maxCheckInterval: 30s
-  batch:
-    heartbeat:
-      open: true
-      queueSize: 10240
-      waitTime: 32ms
-      maxBatchCount: 32
-      concurrency: 64
-  checkers:
-    - name: heartbeatMemory
-#  - name: heartbeatRedis
-#    option:
-#      kvAddr: ##REDIS_ADDR##
-#      kvPasswd: ##REDIS_PWD##
-#      maxIdle: 200
-#      idleTimeout: 120s
-#      connectTimeout: 200ms
-#      msgTimeout: 200ms
-#      concurrency: 200
-# 缓存配置
-cache:
-  open: true
-  resources:
-    - name: service # 加载服务数据
-      option:
-        disableBusiness: false # 不加载业务服务
-        needMeta: true # 加载服务元数据
-    - name: instance # 加载实例数据
-      option:
-        disableBusiness: false # 不加载业务服务实例
-        needMeta: true # 加载实例元数据
-    - name: routingConfig # 加载路由数据
-    - name: rateLimitConfig # 加载限流数据
-    - name: circuitBreakerConfig # 加载熔断数据
-    - name: users
-    - name: strategyRule
-    - name: namespace
-#    - name: l5 # 加载l5数据
-# 存储配置
-store:
-  # 单机文件存储插件
-  # name: boltdbStore
-  # option:
-  #   path: ./polaris.bolt
-  ## 数据库存储插件
-  name: defaultStore
-  option:
-    master:
-      dbType: mysql
-      dbName: polaris_server
-      dbUser: root
-      dbPwd: "123456"
-      dbAddr: 127.0.0.1:3306
-      maxOpenConns: 300
-      maxIdleConns: 50
-      connMaxLifetime: 300 # 单位秒
-      txIsolationLevel: 2 #LevelReadCommitted
-      externalUrlParams: loc=Asia%2FShanghai
-# 插件配置
-plugin:
-  history:
-    name: HistoryLogger
-  discoverEvent:
-    name: discoverEventLocal
-    # option:
-    #   queueSize: 1024
-    #   outputPath: ./discover-event
-    #   rotationMaxSize: 500
-    #   rotationMaxAge: 8
-    #   rotationMaxBackups: 100
-  discoverStatis:
-    name: discoverLocal
-    option:
-      interval: 60 # 统计间隔，单位为秒
-      outputPath: ./discover-statis
-  statis:
-    name: local
-    option:
-      interval: 60 # 统计间隔，单位为秒
-      outputPath: ./statis
-    # api 调用指标数据计算上报到 prometheus
-    # name: prometheus
-    # option:
-    #   interval: 60 # 统计间隔，单位为秒
-  auth:
-    name: defaultAuth
-  ratelimit:
-    name: token-bucket
-    option:
-      remote-conf: false # 是否使用远程配置
-      ip-limit: # ip级限流，全局
-        open: true # 系统是否开启ip级限流
-        global:
-          open: true
-          bucket: 300 # 最高峰值
-          rate: 200 # 平均一个IP每秒的请求数
-        resource-cache-amount: 1024 # 最大缓存的IP个数
-        white-list: [127.0.0.1]
-      instance-limit:
-        open: true
-        global:
-          bucket: 200
-          rate: 100
-        resource-cache-amount: 1024
-      api-limit: # 接口级限流
-        open: false # 是否开启接口限流，全局开关，只有为true，才代表系统的限流开启。默认关闭
-        rules:
-          - name: store-read
-            limit:
-              open: true # 接口的全局配置，如果在api子项中，不配置，则该接口依据global来做限制
-              bucket: 2000 # 令牌桶最大值
-              rate: 1000 # 每秒产生的令牌数
-          - name: store-write
-            limit:
-              open: true
-              bucket: 1000
-              rate: 500
-        apis:
-          - name: "POST:/v1/naming/services"
-            rule: store-write
-          - name: "PUT:/v1/naming/services"
-            rule: store-write
-          - name: "POST:/v1/naming/services/delete"
-            rule: store-write
-          - name: "GET:/v1/naming/services"
-            rule: store-read
-          - name: "GET:/v1/naming/services/count"
-            rule: store-read
+# server启动引导配置
+bootstrap:
+  # 全局日志
+  logger:
+    config:
+      rotateOutputPath: log/polaris-config.log
+      errorRotateOutputPath: log/polaris-config-error.log
+    auth:
+      rotateOutputPath: log/polaris-auth.log
+      errorRotateOutputPath: log/polaris-auth-error.log
+    store:
+      rotateOutputPath: log/polaris-store.log
+      errorRotateOutputPath: log/polaris-store-error.log
+    cache:
+      rotateOutputPath: log/polaris-cache.log
+      errorRotateOutputPath: log/polaris-cache-error.log
+    naming:
+      rotateOutputPath: log/polaris-naming.log
+      errorRotateOutputPath: log/polaris-naming-error.log
+    default:
+      rotateOutputPath: log/polaris-default.log
+      errorRotateOutputPath: log/polaris-default-error.log
+  # 按顺序启动server
+  startInOrder:
+    open: true # 是否开启，默认是关闭
+    key: sz # 全局锁
+  # 注册为北极星服务
+  polaris_service:
+    probe_address: 127.0.0.1:3306
+    enable_register: true
+    isolated: false
+    services:
+      - name: polaris.checker
+        protocols:
+          - grpcserver
+# apiserver配置
+apiservers:
+  - name: httpserver # 协议名，全局唯一
+    option:
+      listenIP: "0.0.0.0"
+      listenPort: 8090
+      enablePprof: true # debug pprof
+      connLimit:
+        openConnLimit: false
+        maxConnPerHost: 128
+        maxConnLimit: 5120
+        whiteList: 127.0.0.1
+        purgeCounterInterval: 10s
+        purgeCounterExpired: 5s
+    api:
+      admin:
+        enable: true
+      console:
+        enable: true
+        include: [default]
+      client:
+        enable: true
+        include: [discover, register, healthcheck]
+  - name: grpcserver
+    option:
+      listenIP: "0.0.0.0"
+      listenPort: 8091
+      connLimit:
+        openConnLimit: false
+        maxConnPerHost: 128
+        maxConnLimit: 5120
+    api:
+      client:
+        enable: true
+        include: [discover, register, healthcheck]
+  - name: xdsserverv3
+    option:
+      listenIP: "0.0.0.0"
+      listenPort: 15010
+      connLimit:
+        openConnLimit: false
+        maxConnPerHost: 128
+        maxConnLimit: 10240
+#  - name: l5pbserver
+#    option:
+#      listenIP: 0.0.0.0
+#      listenPort: 7779
+#      clusterName: cl5.discover
+# 核心逻辑的配置
+auth:
+  name: defaultAuth
+  option:
+    salt: polarismesh@2021
+    open: true
+naming:
+  auth:
+    open: false
+  # 批量控制器
+  batch:
+    register:
+      open: true
+      queueSize: 10240
+      waitTime: 32ms
+      maxBatchCount: 32
+      concurrency: 64
+    deregister:
+      open: true
+      queueSize: 10240
+      waitTime: 32ms
+      maxBatchCount: 32
+      concurrency: 64
+# 健康检查的配置
+healthcheck:
+  open: true
+  service: polaris.checker
+  slotNum: 30
+  minCheckInterval: 1s
+  maxCheckInterval: 30s
+  batch:
+    heartbeat:
+      open: true
+      queueSize: 10240
+      waitTime: 32ms
+      maxBatchCount: 32
+      concurrency: 64
+  checkers:
+    - name: heartbeatMemory
+#  - name: heartbeatRedis
+#    option:
+#      kvAddr: ##REDIS_ADDR##
+#      kvPasswd: ##REDIS_PWD##
+#      maxIdle: 200
+#      idleTimeout: 120s
+#      connectTimeout: 200ms
+#      msgTimeout: 200ms
+#      concurrency: 200
+# 缓存配置
+cache:
+  open: true
+  resources:
+    - name: service # 加载服务数据
+      option:
+        disableBusiness: false # 不加载业务服务
+        needMeta: true # 加载服务元数据
+    - name: instance # 加载实例数据
+      option:
+        disableBusiness: false # 不加载业务服务实例
+        needMeta: true # 加载实例元数据
+    - name: routingConfig # 加载路由数据
+    - name: rateLimitConfig # 加载限流数据
+    - name: circuitBreakerConfig # 加载熔断数据
+    - name: users
+    - name: strategyRule
+    - name: namespace
+#    - name: l5 # 加载l5数据
+# 存储配置
+store:
+  # 单机文件存储插件
+  # name: boltdbStore
+  # option:
+  #   path: ./polaris.bolt
+  ## 数据库存储插件
+  name: defaultStore
+  option:
+    master:
+      dbType: mysql
+      dbName: polaris_server
+      dbUser: root
+      dbPwd: "123456"
+      dbAddr: 127.0.0.1:3306
+      maxOpenConns: 300
+      maxIdleConns: 50
+      connMaxLifetime: 300 # 单位秒
+      txIsolationLevel: 2 #LevelReadCommitted
+      externalUrlParams: loc=Asia%2FShanghai
+# 插件配置
+plugin:
+  history:
+    name: HistoryLogger
+  discoverEvent:
+    name: discoverEventLocal
+    # option:
+    #   queueSize: 1024
+    #   outputPath: ./discover-event
+    #   rotationMaxSize: 500
+    #   rotationMaxAge: 8
+    #   rotationMaxBackups: 100
+  discoverStatis:
+    name: discoverLocal
+    option:
+      interval: 60 # 统计间隔，单位为秒
+      outputPath: ./discover-statis
+  statis:
+    name: local
+    option:
+      interval: 60 # 统计间隔，单位为秒
+      outputPath: ./statis
+    # api 调用指标数据计算上报到 prometheus
+    # name: prometheus
+    # option:
+    #   interval: 60 # 统计间隔，单位为秒
+  auth:
+    name: defaultAuth
+  ratelimit:
+    name: token-bucket
+    option:
+      remote-conf: false # 是否使用远程配置
+      ip-limit: # ip级限流，全局
+        open: true # 系统是否开启ip级限流
+        global:
+          open: true
+          bucket: 300 # 最高峰值
+          rate: 200 # 平均一个IP每秒的请求数
+        resource-cache-amount: 1024 # 最大缓存的IP个数
+        white-list: [127.0.0.1]
+      instance-limit:
+        open: true
+        global:
+          bucket: 200
+          rate: 100
+        resource-cache-amount: 1024
+      api-limit: # 接口级限流
+        open: false # 是否开启接口限流，全局开关，只有为true，才代表系统的限流开启。默认关闭
+        rules:
+          - name: store-read
+            limit:
+              open: true # 接口的全局配置，如果在api子项中，不配置，则该接口依据global来做限制
+              bucket: 2000 # 令牌桶最大值
+              rate: 1000 # 每秒产生的令牌数
+          - name: store-write
+            limit:
+              open: true
+              bucket: 1000
+              rate: 500
+        apis:
+          - name: "POST:/v1/naming/services"
+            rule: store-write
+          - name: "PUT:/v1/naming/services"
+            rule: store-write
+          - name: "POST:/v1/naming/services/delete"
+            rule: store-write
+          - name: "GET:/v1/naming/services"
+            rule: store-read
+          - name: "GET:/v1/naming/services/count"
+            rule: store-read