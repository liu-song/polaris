/**
 * Tencent is pleased to support the open source community by making Polaris available.
 *
 * Copyright (C) 2019 THL A29 Limited, a Tencent company. All rights reserved.
 *
 * Licensed under the BSD 3-Clause License (the "License");
 * you may not use this file except in compliance with the License.
 * You may obtain a copy of the License at
 *
 * https://opensource.org/licenses/BSD-3-Clause
 *
 * Unless required by applicable law or agreed to in writing, software distributed
 * under the License is distributed on an "AS IS" BASIS, WITHOUT WARRANTIES OR
 * CONDITIONS OF ANY KIND, either express or implied. See the License for the
 * specific language governing permissions and limitations under the License.
 */

package bootstrap

import (
	"context"
	"errors"
	"fmt"
	"github.com/polarismesh/polaris-server/common/model"
	"github.com/polarismesh/polaris-server/healthcheck"
	"net"
	"strings"
	"time"

	"github.com/polarismesh/polaris-server/apiserver"
	api "github.com/polarismesh/polaris-server/common/api/v1"
	"github.com/polarismesh/polaris-server/common/log"
	"github.com/polarismesh/polaris-server/common/utils"
	"github.com/polarismesh/polaris-server/common/version"
	"github.com/polarismesh/polaris-server/config"
	"github.com/polarismesh/polaris-server/naming"
	"github.com/polarismesh/polaris-server/plugin"
	"github.com/polarismesh/polaris-server/store"
)

var (
	SelfServiceInstance = make([]*api.Instance, 0)
	ConfigFilePath      = ""
)

/**
 * @brief 启动
 */
func Start(configFilePath string) {
	// 加载配置
	ConfigFilePath = configFilePath
	cfg, err := config.Load(configFilePath)
	if err != nil {
		fmt.Printf("[ERROR] loadConfig fail\n")
		return
	}

	fmt.Printf("%+v\n", *cfg)

	// 初始化日志打印
	err = cfg.Bootstrap.Logger.SetOutputLevel(log.DefaultScopeName, cfg.Bootstrap.Logger.Level)
	if err != nil {
		fmt.Printf("[ERROR] %v\n", err)
		return
	}

	cfg.Bootstrap.Logger.SetStackTraceLevel(log.DefaultScopeName, "none")

	cfg.Bootstrap.Logger.SetLogCallers(log.DefaultScopeName, true)

	err = log.Configure(&cfg.Bootstrap.Logger)
	if err != nil {
		fmt.Printf("[ERROR] %v\n", err)
		return
	}

	// 初始化
	ctx, cancel := context.WithCancel(context.Background())
	defer cancel()

	// 获取本地IP地址
	ctx, err = acquireLocalhost(ctx, &cfg.Bootstrap.PolarisService)
	if err != nil {
		fmt.Printf("[ERROR] %s\n", err.Error())
		return
	}

	// 设置插件配置
	plugin.SetPluginConfig(&cfg.Plugin)

	// 初始化存储层
	store.SetStoreConfig(&cfg.Store)
	var s store.Store
	s, err = store.GetStore()
	if err != nil {
		fmt.Printf("get store error:%s", err.Error())
		return
	}

	// 开启进入启动流程，初始化插件，加载数据等
	var tx store.Transaction
	tx, err = StartBootstrapOrder(s, cfg)
	if err != nil {
		// 多次尝试加锁失败
		fmt.Printf("[ERROR] %v\n", err)
		return
	}
<<<<<<< HEAD

	cfg.Naming.HealthCheck.LocalHost = utils.LocalHost // 补充healthCheck的配置
	naming.SetHealthCheckConfig(&cfg.Naming.HealthCheck)
	err = naming.Initialize(ctx, &cfg.Naming, &cfg.Cache)
=======
	err = StartComponents(ctx, cfg)
>>>>>>> 49b81f76
	if err != nil {
		fmt.Printf("[ERROR] %v\n", err)
		return
	}
	errCh := make(chan error, len(cfg.APIServers))
	servers, err := StartServers(ctx, cfg, errCh)
	if err != nil {
		return
	}

	if err := polarisServiceRegister(&cfg.Bootstrap.PolarisService, cfg.APIServers); err != nil {
		fmt.Printf("[ERROR] %v\n", err)
		return
	}
	_ = FinishBootstrapOrder(tx) // 启动完成，解锁
	fmt.Println("finish starting server")

	RunMainLoop(servers, errCh)
}

// StartComponents start healthcheck and naming components
func StartComponents(ctx context.Context, cfg *config.Config) error {
	var err error
	if len(cfg.HealthChecks.LocalHost) == 0 {
		cfg.HealthChecks.LocalHost = LocalHost // 补充healthCheck的配置
	}
	err = healthcheck.Initialize(ctx, &cfg.HealthChecks, cfg.Cache.Open)
	if err != nil {
		return err
	}
	healthCheckServer, err := healthcheck.GetServer()
	if err != nil {
		return err
	}
	cacheProvider, err := healthCheckServer.CacheProvider()
	if err != nil {
		return err
	}
	err = naming.Initialize(ctx, &cfg.Naming, &cfg.Cache, cacheProvider)
	if err != nil {
		return err
	}
	return nil
}

// StartServers 启动server
func StartServers(ctx context.Context, cfg *config.Config, errCh chan error) (
	[]apiserver.Apiserver, error) {
	// 启动API服务器
	var servers []apiserver.Apiserver
	for _, protocol := range cfg.APIServers {
		slot, exist := apiserver.Slots[protocol.Name]
		if !exist {
			fmt.Printf("[ERROR] apiserver slot %s not exists\n", protocol.Name)
			return nil, fmt.Errorf("apiserver slot %s not exists", protocol.Name)
		}

		err := slot.Initialize(ctx, protocol.Option, protocol.API)
		if err != nil {
			fmt.Printf("[ERROR] %v\n", err)
			return nil, fmt.Errorf("apiserver %s initialize err: %s", protocol.Name, err.Error())
		}

		servers = append(servers, slot)
		go slot.Run(errCh)
	}

	return servers, nil
}

// 重启server
func RestartServers(errCh chan error) error {
	// 重新加载配置
	cfg, err := config.Load(ConfigFilePath)
	if err != nil {
		log.Infof("restart servers, reload config")
		return err
	}
	log.Infof("new config: %+v", cfg)

	// 把配置的每个apiserver，进行重启
	for _, protocol := range cfg.APIServers {
		server, exist := apiserver.Slots[protocol.Name]
		if !exist {
			log.Errorf("apiserver slot %s not exists\n", protocol.Name)
			return err
		}
		log.Infof("begin restarting server: %s", protocol.Name)
		if err := server.Restart(protocol.Option, protocol.API, errCh); err != nil {
			return err
		}
	}
	return nil
}

// 接受外部信号，停止server
func StopServers(servers []apiserver.Apiserver) {
	// 先反注册所有服务
	SelfDeregister()

	// 停掉服务
	for _, s := range servers {
		log.Infof("stop server protocol: %s", s.GetProtocol())
		s.Stop()
	}
}

// 开始进入启动加锁
// 原因：Server启动的时候会从数据库拉取大量数据，防止同时启动把DB压死
// 还有一种场景，server全部宕机批量重启，导致数据库被压死，导致雪崩
func StartBootstrapOrder(s store.Store, c *config.Config) (store.Transaction, error) {
	order := c.Bootstrap.StartInOrder
	log.Infof("[Bootstrap] get bootstrap order config: %+v", order)
	open, _ := order["open"].(bool)
	key, _ := order["key"].(string)
	if !open || key == "" {
		log.Infof("[Bootstrap] start in order config is not open or key is null")
		return nil, nil
	}

	log.Infof("bootstrap start in order with key: %s", key)

	// 启动一个日志协程，当等锁的时候，可以看到server正在等待锁
	stopCh := make(chan struct{})
	defer close(stopCh) // 函数退出的时候，关闭stopCh
	go func() {
		ticker := time.NewTicker(time.Second * 10)
		defer ticker.Stop()
		for {
			select {
			case <-ticker.C:
				log.Infof("bootstrap waiting the lock")
			case <-stopCh:
				return
			}
		}
	}()

	// 重试多次
	maxTimes := 10
	for i := 0; i < maxTimes; i++ {
		tx, err := s.CreateTransaction()
		if err != nil {
			log.Errorf("create transaction err: %s", err.Error())
			return nil, err
		}
		// 这里可能会出现锁超时，超时则重试
		if err := tx.LockBootstrap(key, utils.LocalHost); err != nil {
			log.Errorf("lock bootstrap err: %s", err.Error())
			_ = tx.Commit()
			continue
		}
		// 加锁成功，直接返回
		log.Infof("lock bootstrap success")
		return tx, nil
	}

	return nil, errors.New("lock bootstrap error")
}

// FinishBootstrapOrder
func FinishBootstrapOrder(tx store.Transaction) error {
	if tx != nil {
		return tx.Commit()
	}

	return nil
}

// 生成一个context
func genContext() context.Context {
	ctx := context.Background()
	ctx = context.WithValue(ctx, utils.StringContext("request-id"), fmt.Sprintf("self-%d", time.Now().Nanosecond()))
	return ctx
}

// 探测获取本机IP地址
func acquireLocalhost(ctx context.Context, polarisService *config.PolarisService) (context.Context, error) {
	if polarisService == nil || !polarisService.EnableRegister {
		log.Infof("[Bootstrap] not found polaris service config")
		return ctx, nil
	}

	localHost, err := getLocalHost(polarisService.ProbeAddress)
	if err != nil {
		log.Errorf("get local host err: %s", err.Error())
		return nil, err
	}
	log.Infof("[Bootstrap] get local host: %s", localHost)
	utils.LocalHost = localHost

	return utils.WithLocalhost(ctx, localHost), nil
}

// 自注册主函数
func polarisServiceRegister(polarisService *config.PolarisService, apiServers []apiserver.Config) error {
	if polarisService == nil || !polarisService.EnableRegister {
		log.Infof("[Bootstrap] not enable register the polaris service")
		return nil
	}

	apiServerNames := make(map[string]bool)
	for _, server := range apiServers {
		apiServerNames[server.Name] = true
	}

	// 开始注册每个服务
	for _, service := range polarisService.Services {
		protocols := service.Protocols
		// 如果service.Protocols为空，默认采用protocols注册
		if len(protocols) == 0 {
			for _, server := range apiServers {
				protocols = append(protocols, server.Name)
			}
		}

		for _, name := range protocols {
			if _, exist := apiServerNames[name]; !exist {
				return fmt.Errorf("not register the server(%s)", name)
			}
			slot, exist := apiserver.Slots[name]
			if !exist {
				return fmt.Errorf("not exist the server(%s)", name)
			}
			host := utils.LocalHost
			port := slot.GetPort()
			protocol := slot.GetProtocol()
			if err := selfRegister(host, port, protocol, polarisService.Isolated, service); err != nil {
				log.Errorf("self register err: %s", err.Error())
				return err
			}
		}
	}

	return nil
}

// 服务自注册
func selfRegister(host string, port uint32, protocol string, isolated bool, polarisService *config.Service) error {
	server, err := naming.GetServer()
	if err != nil {
		return err
	}
	storage, err := store.GetStore()
	if err != nil {
		return err
	}

	name := config.DefaultPolarisName
	namespace := config.DefaultPolarisNamespace
	if polarisService.Name != "" {
		name = polarisService.Name
	}

	if polarisService.Namespace != "" {
		namespace = polarisService.Namespace
	}

	service, err := storage.GetService(name, namespace)
	if err != nil {
		return err
	}
	if service == nil {
		return fmt.Errorf("not found the self service(%s), namespace(%s)",
			name, namespace)
	}

	req := &api.Instance{
		Service:      utils.NewStringValue(name),
		Namespace:    utils.NewStringValue(namespace),
		Host:         utils.NewStringValue(host),
		Port:         utils.NewUInt32Value(port),
		Protocol:     utils.NewStringValue(protocol),
		ServiceToken: utils.NewStringValue(service.Token),
		Version:      utils.NewStringValue(version.Get()),
		Isolate:      utils.NewBoolValue(isolated), // 自注册，默认是隔离的
		Metadata: map[string]string{
			model.MetaKeyBuildRevision:  version.GetRevision(),
			model.MetaKeyPolarisService: name,
		},
	}

	resp := server.CreateInstance(genContext(), req)
	if api.CalcCode(resp) != 200 {
		// 如果self之前注册过，那么可以忽略
		if resp.GetCode().GetValue() != api.ExistedResource {
			return fmt.Errorf("%s", resp.GetInfo().GetValue())
		}

		resp = server.UpdateInstance(genContext(), req)
		if api.CalcCode(resp) != 200 {
			return fmt.Errorf("%s", resp.GetInfo().GetValue())
		}

	}
	SelfServiceInstance = append(SelfServiceInstance, req)

	return nil
}

// SelfDeregister Server退出的时候，自动反注册
func SelfDeregister() {
	namingServer, err := naming.GetServer()
	if err != nil {
		log.Errorf("get naming server obj err: %s", err.Error())
		return
	}
	for _, req := range SelfServiceInstance {
		log.Infof("Deregister the instance(%+v)", req)
		if resp := namingServer.DeleteInstance(genContext(), req); api.CalcCode(resp) != 200 {
			// 遇到失败，继续反注册其他的实例
			log.Errorf("Deregister instance error: %s", resp.GetInfo().GetValue())
		}
	}

	return
}

// 获取本地IP地址
func getLocalHost(vip string) (string, error) {
	conn, err := net.Dial("tcp", vip)
	if err != nil {
		return "", err
	}
	defer conn.Close()

	localAddr := conn.LocalAddr().String() // ip:port
	segs := strings.Split(localAddr, ":")
	if len(segs) != 2 {
		return "", errors.New("get local address format is invalid")
	}

	return segs[0], nil
}<|MERGE_RESOLUTION|>--- conflicted
+++ resolved
@@ -21,11 +21,12 @@
 	"context"
 	"errors"
 	"fmt"
-	"github.com/polarismesh/polaris-server/common/model"
-	"github.com/polarismesh/polaris-server/healthcheck"
 	"net"
 	"strings"
 	"time"
+
+	"github.com/polarismesh/polaris-server/common/model"
+	"github.com/polarismesh/polaris-server/healthcheck"
 
 	"github.com/polarismesh/polaris-server/apiserver"
 	api "github.com/polarismesh/polaris-server/common/api/v1"
@@ -105,14 +106,7 @@
 		fmt.Printf("[ERROR] %v\n", err)
 		return
 	}
-<<<<<<< HEAD
-
-	cfg.Naming.HealthCheck.LocalHost = utils.LocalHost // 补充healthCheck的配置
-	naming.SetHealthCheckConfig(&cfg.Naming.HealthCheck)
-	err = naming.Initialize(ctx, &cfg.Naming, &cfg.Cache)
-=======
 	err = StartComponents(ctx, cfg)
->>>>>>> 49b81f76
 	if err != nil {
 		fmt.Printf("[ERROR] %v\n", err)
 		return
@@ -137,7 +131,7 @@
 func StartComponents(ctx context.Context, cfg *config.Config) error {
 	var err error
 	if len(cfg.HealthChecks.LocalHost) == 0 {
-		cfg.HealthChecks.LocalHost = LocalHost // 补充healthCheck的配置
+		cfg.HealthChecks.LocalHost = utils.LocalHost // 补充healthCheck的配置
 	}
 	err = healthcheck.Initialize(ctx, &cfg.HealthChecks, cfg.Cache.Open)
 	if err != nil {
